--- conflicted
+++ resolved
@@ -42,11 +42,7 @@
                    Config.Dyre.Compile,
                    Config.Dyre.Relaunch
   build-depends:   base >= 4 && < 5, process, filepath,
-<<<<<<< HEAD
-                   directory, ghc-paths, time, time-compat, binary,
-=======
-                   directory, time, binary,
->>>>>>> 6d8653d5
+                   directory, time, time-compat, binary,
                    executable-path, xdg-basedir, io-storage
 
   if os(windows)
